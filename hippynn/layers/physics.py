"""
Layers for physical operations
"""
import warnings

import torch
from torch import Tensor

from . import pairs
from . import indexers


class Gradient(torch.nn.Module):
    def __init__(self, sign):
        super().__init__()
        assert sign in (-1, 1), "Sign of gradient must be +1 (gradient) or -1 (force)"
        self.sign = sign

    def forward(self, molecular_energies, positions):
        return self.sign * torch.autograd.grad(molecular_energies.sum(), positions, create_graph=True)[0]


class StressForce(torch.nn.Module):
    def __init__(self, *args, **kwargs):
        super().__init__(*args, **kwargs)
        self.pbc = False

    def forward(self, energy, strain, coordinates, cell):
        total_energy = energy.sum()
        straingrad, grad = torch.autograd.grad(total_energy, [strain, coordinates], create_graph=self.training)
        if self.pbc:
            stress = straingrad / torch.det(cell)
        else:
            stress = straingrad
        return -grad, stress


class Dipole(torch.nn.Module):
    def __init__(self):
        super().__init__()
        self.summer = indexers.MolSummer()

    def forward(self, charges: Tensor, positions: Tensor, mol_index: Tensor, n_molecules: int):
        if charges.shape[1] > 1:
            # charges contain multiple targets, so set up broadcasting
            charges = charges.unsqueeze(2)
            positions = positions.unsqueeze(1)

        # shape is (n_atoms, 3, n_targets) in multi-target mode
        # shape is (n_atoms, 3) in single target mode
        dipole_elements = charges * positions
        dipoles = self.summer(dipole_elements, mol_index, n_molecules)
        return dipoles


class Quadrupole(torch.nn.Module):
    """Computes quadrupoles as a flattened (n_molecules,9) array.
    NOTE: Uses normalization sum_a q_a (r_a,i*r_a,j - 1/3 delta_ij r_a^2)"""

    def __init__(self, **kwargs):
        super().__init__(**kwargs)
        self.summer = indexers.MolSummer()

    def forward(self, charges, positions, mol_index, n_molecules):
        # positions shape: (atoms, xyz)
        # charge shape: (atoms,1)
        ri_rj = positions.unsqueeze(1) * positions.unsqueeze(2)
        ri_rj_flat = ri_rj.reshape(-1, 9)  # Flatten to component
        rsq = (positions**2).sum(dim=1).unsqueeze(1)  # unsqueeze over component index
        delta_ij = torch.eye(3, device=rsq.device).flatten().unsqueeze(0)  # unsqueeze over atom index
        quad_elements = charges * (ri_rj_flat - (1 / 3) * (rsq * delta_ij))
        quadrupoles = self.summer(quad_elements, mol_index, n_molecules)
        return quadrupoles


class CoulombEnergy(torch.nn.Module):
    """ Computes the Coulomb Energy of the molecule/configuration. 
    
    Coulomb energies is defined for pairs of atoms. Here, we adopt the 
    convention that the Coulomby energy for a pair of atoms is evenly
    partitioned to both atoms as the 'per-atom energies'. Therefore, the 
    atom energies sum to the molecular energy; similar to the HEnergy. 
    """
    def __init__(self, energy_conversion_factor):
        super().__init__()
        self.register_buffer("energy_conversion_factor", torch.tensor(energy_conversion_factor))
        self.summer = indexers.MolSummer()

    def forward(self, charges, pair_dist, pair_first, pair_second, mol_index, n_molecules):
        voltage_pairs = self.energy_conversion_factor * (charges[pair_second] / pair_dist.unsqueeze(1))
        n_atoms, _ = charges.shape
        voltage_atom = torch.zeros((n_atoms, 1), device=charges.device, dtype=charges.dtype)
        voltage_atom.index_add_(0, pair_first, voltage_pairs)
        coulomb_atoms = 0.5*voltage_atom * charges
        coulomb_molecule = self.summer(coulomb_atoms, mol_index, n_molecules)
        return coulomb_molecule, coulomb_atoms, voltage_atom


class ScreenedCoulombEnergy(CoulombEnergy):
    """ Computes the Coulomb Energy of the molecule/configuration. 
    
    The convention for the atom energies is the same as CoulombEnergy
    and the HEnergy. 
    """
    
    def __init__(self, energy_conversion_factor, screening, radius=None):
        super().__init__(energy_conversion_factor)
        if screening is None:
            raise ValueError("Screened Coulomb requires specification of a screening type.")
        if radius is None:
            raise ValueError("Screened Coulomb requires specification of a radius")

        if isinstance(screening, type):
            screening = screening()

        self.radius = radius

        self.screening = screening
        self.bond_summer = pairs.MolPairSummer()

    def forward(self, charges, pair_dist, pair_first, pair_second, mol_index, n_molecules):
        screening = self.screening(pair_dist, self.radius).unsqueeze(1)
        screening = torch.where((pair_dist < self.radius).unsqueeze(1), screening, torch.zeros_like(screening))

        # Voltage pairs for per-atom energy
        voltage_pairs = self.energy_conversion_factor * (charges[pair_second] / pair_dist.unsqueeze(1)) 
        voltage_pairs = voltage_pairs * screening 
        n_atoms, _ = charges.shape
        voltage_atom = torch.zeros((n_atoms, 1), device=charges.device, dtype=charges.dtype)
        voltage_atom.index_add_(0, pair_first, voltage_pairs) 
        coulomb_atoms = 0.5 * voltage_atom * charges
        coulomb_molecule = self.summer(coulomb_atoms, mol_index, n_molecules)

        return coulomb_molecule, coulomb_atoms, voltage_atom


class CombineScreenings(torch.nn.Module):
    """ Returns products of different screenings for Screened Coulomb Interactions.
    """
    def __init__(self, screening_list):
        super().__init__()
        self.SL = torch.nn.ModuleList(screening_list)

    def forward(self, pair_dist, radius):
        """ Product of different screenings applied to pair_dist upto radius.

        :param pair_dist: torch.tensor, dtype=float64: 'Neighborlist' distances for coulomb energies.
        :param radius: Maximum radius that Screened-Coulomb is evaluated upto.
        :return screening: Weights for screening for all pair_dist.
        """
        screening = None

        for s in self.SL:
            if screening is None:
                screening = s(pair_dist=pair_dist, radius=radius)
            else:
                screening = screening * s(pair_dist=pair_dist, radius=radius)

        return screening


class AlphaScreening(torch.nn.Module):
    def __init__(self, alpha):
        super().__init__()
        self.alpha = alpha


# Note: This is somewhat incomplete as it does not include a k-space contribution -- more is needed
class EwaldRealSpaceScreening(AlphaScreening):
    def __init__(self, alpha):
        warnings.warn("Ewald implementation incomplete, does not include k-space contributions.")
        super().__init__(alpha)

    def forward(self, pair_dist, radius):
        q = pair_dist / radius
        eta = self.alpha * radius
        return torch.erfc(eta * q)


# Note: typically
class WolfScreening(AlphaScreening):
    def __init__(self, alpha):
        warnings.warn("Wolf implemnetation uses exact derivative of the potential.")
        super().__init__(alpha)

    def forward(self, pair_dist, radius):
        q = pair_dist / radius
        eta = self.alpha * radius
        return torch.erfc(eta * q) - q * torch.erfc(eta)


class LocalDampingCosine(AlphaScreening):
    """ Local damping using complement of the hipnn cutoff function. ('glue-on' method)
    g =     1 if pair_dist > R_cutoff
            1 - [cos(\pi/2 * dist * R_cutoff)]^2  otherwise
    """
    def __init__(self, alpha): 
        """ 
        :param alpha: R_cutoff for glue-on function to ensure 
            smooth crossover from hipnn energy to long-range coulomb energy.  
        """
        super().__init__(alpha) 


    def forward(self, pair_dist, radius):
        """
        :param pair_dist: torch.tensor, dtype=float64: 'Neighborlist' distances for coulomb energies.
        :param radius: Maximum radius that Screened-Coulomb is evaluated upto. 
        :return screening: Weights for screening for each pair.
        """
        pi = torch.tensor([3.141592653589793238], device=pair_dist.device)        
        screening = torch.subtract(torch.tensor([1.0], device=pair_dist.device), torch.square(torch.cos(0.5*pi*pair_dist/self.alpha)))
    
        # pair_dist greater than cut-off; no local-damping. 
        screening = torch.where((pair_dist<self.alpha), screening, torch.ones_like(screening))
        
        return screening


class QScreening(torch.nn.Module):
    def __init__(self, p_value):
        super().__init__()
        self.p_value = p_value

    @property
    def p_value(self):
        return self._p_value

    @p_value.setter
    def p_value(self, value):
        value = int(value)
        self._p_value = value
        powers = torch.arange(1, value + 1, dtype=torch.long).unsqueeze(0)
        self.register_buffer("powers", powers)

    def forward(self, pair_dist, radius):
        q = pair_dist / radius
        q_factors = 1 - torch.pow(q.unsqueeze(1), self.powers)
        product = q_factors.prod(dim=1)
        return product


class PerAtom(torch.nn.Module):
    def forward(self, features, species):
        n_atoms = (species != 0).type(features.dtype).sum(dim=1)
        return features / n_atoms.unsqueeze(1)


class VecMag(torch.nn.Module):
    def forward(self, vector_feature):
<<<<<<< HEAD
        return torch.norm(vector_feature, dim=1).unsqueeze(1)


class NACR(torch.nn.Module):
    """
    Compute NAC vector * ΔE. Originally in hippynn.layers.physics.
    """

    def __init__(self):
        super().__init__()

    def forward(
        self,
        charges1: Tensor,
        charges2: Tensor,
        positions: Tensor,
        energy1: Tensor,
        energy2: Tensor,
    ):
        dE = energy2 - energy1
        nacr = torch.autograd.grad(
            charges2, [positions], grad_outputs=[charges1], create_graph=True
        )[0].reshape(len(dE), -1)
        return nacr * dE


class NACRMultiState(torch.nn.Module):
    """
    Compute NAC vector * ΔE for all paris of states. Originally in hippynn.layers.physics.
    """

    def __init__(self, n_target=1):
        self.n_target = n_target
        super().__init__()

    def forward(self, charges: Tensor, positions: Tensor, energies: Tensor):
        # charges shape: n_molecules, n_atoms, n_targets
        # positions shape: n_molecules, n_atoms, 3
        # energies shape: n_molecules, n_targets
        # dE shape: n_molecules, n_targets, n_targets
        dE = energies.unsqueeze(1) - energies.unsqueeze(2)
        # take the upper triangle excluding the diagonal
        indices = torch.triu_indices(
            self.n_target, self.n_target, offset=1, device=dE.device
        )
        # dE shape: n_molecules, n_pairs
        # n_pairs = n_targets * (n_targets - 1) / 2
        dE = dE[..., indices[0], indices[1]]
        # compute q1 * dq2/dR
        nacr_ij = []
        for i, j in zip(*indices):
            nacr = torch.autograd.grad(
                charges[..., j],
                positions,
                grad_outputs=charges[..., i],
                create_graph=True,
            )[0]
            nacr_ij.append(nacr)
        # nacr shape: n_molecules, n_atoms, 3, n_pairs
        nacr = torch.stack(nacr_ij, dim=1)
        n_molecule, n_pairs, n_atoms, n_dims = nacr.shape
        nacr = nacr.reshape(n_molecule, n_pairs, n_atoms * n_dims)
        # multiply dE
        return nacr * dE.unsqueeze(2)
=======
        return torch.norm(vector_feature, dim=1) 




class CombineEnergy(torch.nn.Module):
    """
    Combines the energies (molecular and atom energies) from two different 
    nodes, e.g. HEnergy, Coulomb, or ScreenedCoulomb Energy Nodes. 
    """
    def __init__(self):
        super().__init__()
        self.summer = indexers.MolSummer()

    def forward(self, atom_energy_1, atom_energy_2, mol_index, n_molecules):
        """
        :param: atom_energy_1 per-atom energy from first node. 
        :param: atom_energy_2 per atom energy from second node. 
        :param: mol_index the molecular index for atoms in the batch
        :param: total number of molecules in the batch
        :return: Total Energy
        """
        total_atom_energy = atom_energy_1 + atom_energy_2
        mol_energy = self.summer(total_atom_energy, mol_index, n_molecules)
        
        return mol_energy, total_atom_energy
>>>>>>> 9c11f1a8
<|MERGE_RESOLUTION|>--- conflicted
+++ resolved
@@ -6,8 +6,7 @@
 import torch
 from torch import Tensor
 
-from . import pairs
-from . import indexers
+from . import indexers, pairs
 
 
 class Gradient(torch.nn.Module):
@@ -248,7 +247,6 @@
 
 class VecMag(torch.nn.Module):
     def forward(self, vector_feature):
-<<<<<<< HEAD
         return torch.norm(vector_feature, dim=1).unsqueeze(1)
 
 
@@ -313,10 +311,6 @@
         nacr = nacr.reshape(n_molecule, n_pairs, n_atoms * n_dims)
         # multiply dE
         return nacr * dE.unsqueeze(2)
-=======
-        return torch.norm(vector_feature, dim=1) 
-
-
 
 
 class CombineEnergy(torch.nn.Module):
@@ -339,5 +333,4 @@
         total_atom_energy = atom_energy_1 + atom_energy_2
         mol_energy = self.summer(total_atom_energy, mol_index, n_molecules)
         
-        return mol_energy, total_atom_energy
->>>>>>> 9c11f1a8
+        return mol_energy, total_atom_energy