--- conflicted
+++ resolved
@@ -292,15 +292,10 @@
                 self.variable.data["unwrapped_position"] = self.variable.data["unwrapped_position"] + self.variable.data["velocity"] * dt
             except KeyError:
                 self.variable.data["unwrapped_position"] = copy(self.variable.data["position"])
-<<<<<<< HEAD
-
-    def post_step(self, dt, model_outputs):
-        """Updates to variables performed during each step of MD simulation after HIPNN model evaluation
-=======
+
     def post_step(self, dt: float, model_outputs: dict):
         """
         Updates to variables performed during each step of MD simulation after HIPNN model evaluation
->>>>>>> 144c160e
 
         :param dt: timestep
         :param model_outputs: dictionary of HIPNN model outputs
@@ -462,11 +457,7 @@
             try:
                 self._data[f"output_{key}"].append(value.cpu().detach()[0])
             except KeyError:
-<<<<<<< HEAD
-                self._data[f"output_{key}"] = [value.cpu().detach()[0]]     
-=======
                 self._data[f"output_{key}"] = [value.cpu().detach()[0]]
->>>>>>> 144c160e
 
     def run(self, dt: float, n_steps: int, record_every: Optional[int] = None):
         """Run `n_steps` of MD algorithm.
