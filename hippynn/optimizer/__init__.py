--- conflicted
+++ resolved
@@ -1,9 +1,5 @@
 """
-<<<<<<< HEAD
-Functionality for Batch optimization of configurations under a potential energy surface..
-=======
 Functionality for Batch geometry optimization of configurations under a potential energy surface..
->>>>>>> c027a103
 
 Contributed by Shuhao Zhang (CMU, LANL)
 """
